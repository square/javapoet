--- conflicted
+++ resolved
@@ -805,23 +805,27 @@
         + "}\n");
   }
 
-<<<<<<< HEAD
+  @Test public void outOfOrderModifierSet() throws IOException {
+    Set<Modifier> modifiers = new LinkedHashSet<Modifier>(Arrays.asList(FINAL, PUBLIC));
+    javaWriter.emitPackage("com.squareup");
+    javaWriter.beginType("com.squareup.Foo", "class", modifiers);
+    javaWriter.endType();
+    assertCode(""
+        + "package com.squareup;\n"
+        + "\n"
+        + "public final class Foo {\n"
+        + "}\n");
+  }
+
   @Test public void emptyModifierSet() throws IOException {
     javaWriter.emitPackage("com.blah");
     javaWriter.beginType("com.blah.Foo", "class", Collections.<Modifier>emptySet())
               .endType();
-=======
-  @Test public void outOfOrderModifierSet() throws IOException {
-    Set<Modifier> modifiers = new LinkedHashSet<Modifier>(Arrays.asList(FINAL, PUBLIC));
-    javaWriter.emitPackage("com.squareup");
-    javaWriter.beginType("com.squareup.Foo", "class", modifiers);
-    javaWriter.endType();
-    assertCode(""
-        + "package com.squareup;\n"
-        + "\n"
-        + "public final class Foo {\n"
-        + "}\n");
->>>>>>> c5de70d0
+    assertCode(""
+        + "package com.blah;\n"
+        + "\n"
+        + "class Foo {\n"
+        + "}\n");
   }
 
   private void assertCode(String expected) {
