/*
 * Copyright (C) 2014 Google, Inc.
 *
 * Licensed under the Apache License, Version 2.0 (the "License");
 * you may not use this file except in compliance with the License.
 * You may obtain a copy of the License at
 *
 * http://www.apache.org/licenses/LICENSE-2.0
 *
 * Unless required by applicable law or agreed to in writing, software
 * distributed under the License is distributed on an "AS IS" BASIS,
 * WITHOUT WARRANTIES OR CONDITIONS OF ANY KIND, either express or implied.
 * See the License for the specific language governing permissions and
 * limitations under the License.
 */
package com.squareup.javapoet;

import java.io.IOException;
import java.util.ArrayList;
import java.util.Arrays;
import java.util.List;
import java.util.Map;
import javax.lang.model.SourceVersion;
import javax.lang.model.element.Element;
import javax.lang.model.element.ElementKind;
import javax.lang.model.element.PackageElement;
import javax.lang.model.element.TypeElement;

import static com.squareup.javapoet.Util.checkArgument;
import static com.squareup.javapoet.Util.checkNotNull;
import static javax.lang.model.element.NestingKind.MEMBER;
import static javax.lang.model.element.NestingKind.TOP_LEVEL;

/** A fully-qualified class name for top-level and member classes. */
public abstract class ClassName extends TypeName implements Comparable<ClassName> {
  final String simpleName;
  String canonicalName;

  /** A fully-qualified class name for top-level classes. */
  private static final class TopLeveLClassName extends ClassName {
    final String packageName;

<<<<<<< HEAD
    private TopLeveLClassName(String packageName, String simpleName) {
      this(packageName, simpleName, new ArrayList<>());
    }
=======
  private ClassName(List<String> names) {
    this(names, new ArrayList<>());
  }
>>>>>>> adced314

    private TopLeveLClassName(
        String packageName, String simpleName, List<AnnotationSpec> annotations) {
      super(simpleName, annotations);
      this.packageName = packageName == null ? "" : packageName;
      this.canonicalName = isDefaultPackage(packageName)
          ? simpleName : Util.join(".", Arrays.asList(packageName, simpleName));
      checkArgument(
          isDefaultPackage(simpleName) || SourceVersion.isName(simpleName),
          "part '%s' is keyword", simpleName);
    }

    @Override public TopLeveLClassName annotated(List<AnnotationSpec> annotations) {
      return new TopLeveLClassName(packageName, simpleName, concatAnnotations(annotations));
    }

    @Override public TopLeveLClassName withoutAnnotations() {
      return new TopLeveLClassName(packageName, simpleName);
    }

    public String packageName() {
      return packageName;
    }

    @Override
    public ClassName enclosingClassName() {
      return null;
    }

    @Override
    public TopLeveLClassName topLevelClassName() {
      return this;
    }

    @Override
    public String reflectionName() {
      return isDefaultPackage(packageName)
          ? simpleName
          : Util.join(".", Arrays.asList(packageName, simpleName));
    }

    @Override
    public List<String> simpleNames() {
      return Arrays.asList(simpleName);
    }

    @Override
    public ClassName peerClass(String name) {
      return new TopLeveLClassName(packageName, name);
    }

    @Override
    protected ClassName prefixWithAtMostOneAnnotatedClass() {
      return this;
    }

    @Override
    protected boolean hasAnnotatedEnclosingClass() {
      return false;
    }

    @Override
    protected CodeWriter emitWithoutPrefix(CodeWriter out, ClassName unannotatedPrefix) {
      return out;
    }
<<<<<<< HEAD
=======
    this.names = Util.immutableList(names);
    this.canonicalName = (names.get(0).isEmpty()
        ? String.join(".", names.subList(1, names.size()))
        : String.join(".", names));
>>>>>>> adced314
  }

  /** A fully-qualified class name for nested classes. */
  private static final class NestedClassName extends ClassName {
    /** From top to bottom. This will be ["java.util", "Map", "Entry"] for {@link Map.Entry}. */
    final ClassName enclosingClassName;

    private NestedClassName(ClassName enclosingClassName, String simpleName) {
      this(enclosingClassName, simpleName, new ArrayList<>());
    }

    private NestedClassName(
        ClassName enclosingClassName, String simpleName, List<AnnotationSpec> annotations) {
      super(simpleName, annotations);
      this.enclosingClassName = enclosingClassName;
      this.canonicalName =
          Util.join(".", Arrays.asList(enclosingClassName.canonicalName, simpleName));
    }

    @Override public NestedClassName annotated(List<AnnotationSpec> annotations) {
      return new NestedClassName(enclosingClassName, simpleName, concatAnnotations(annotations));
    }

    @Override public NestedClassName withoutAnnotations() {
      return new NestedClassName(enclosingClassName.withoutAnnotations(), simpleName);
    }

    /** Returns the package name, like {@code "java.util"} for {@code Map.Entry}. */
    public String packageName() {
      return enclosingClassName.packageName();
    }

    @Override
    public ClassName enclosingClassName() {
      return enclosingClassName;
    }

    @Override
    public ClassName topLevelClassName() {
      return enclosingClassName.topLevelClassName();
    }

    @Override
    public String reflectionName() {
      return enclosingClassName.reflectionName() + "$" + simpleName;
    }

    @Override
    public List<String> simpleNames() {
      List<String> simpleNames = new ArrayList<>(enclosingClassName().simpleNames());
      simpleNames.add(simpleName);
      return simpleNames;
    }

    @Override
    public ClassName peerClass(String name) {
      return enclosingClassName.nestedClass(name);
    }

    @Override
    protected ClassName prefixWithAtMostOneAnnotatedClass() {
      if (hasAnnotatedEnclosingClass()) {
        enclosingClassName.prefixWithAtMostOneAnnotatedClass();
      }

      return this;
    }

    @Override
    protected CodeWriter emitWithoutPrefix(
        CodeWriter out, ClassName unannotatedPrefix) throws IOException {

      if (unannotatedPrefix.equals(this)) {
        return out;
      }

      enclosingClassName.emitWithoutPrefix(out, unannotatedPrefix);
      out.emit(".");
      if (isAnnotated()) {
        out.emit(" ");
        emitAnnotations(out);
      }
      return out.emit(simpleName);
    }

    @Override
    protected boolean hasAnnotatedEnclosingClass() {
      return enclosingClassName.isAnnotated() || enclosingClassName.hasAnnotatedEnclosingClass();
    }
  }

  public static final ClassName OBJECT = ClassName.get(Object.class);

  private ClassName(String simpleName, List<AnnotationSpec> annotations) {
    super(annotations);
    checkArgument(SourceVersion.isName(simpleName), "part '%s' is keyword", simpleName);
    this.simpleName = simpleName;
  }


  /** Returns the package name, like {@code "java.util"} for {@code Map.Entry}. */
  public abstract String packageName();

  /**
   * Returns the enclosing class, like {@link Map} for {@code Map.Entry}. Returns null if this class
   * is not nested in another class.
   */
  public abstract ClassName enclosingClassName();

  /**
   * Returns the top class in this nesting group. Equivalent to chained calls to {@link
   * #enclosingClassName()} until the result's enclosing class is null.
   */
  public abstract ClassName topLevelClassName();

  /**
   * Return the binary name of a class.
   */
  public abstract String reflectionName();

  public abstract ClassName withoutAnnotations();

  /**
   * Returns a new {@link ClassName} instance for the specified {@code name} as nested inside this
   * class.
   */
  public ClassName nestedClass(String name) {
    return new NestedClassName(this, name);
  }

  @Override
  public ClassName annotated(List<AnnotationSpec> annotations) {
    return (ClassName) super.annotated(annotations);
  }

  public abstract List<String> simpleNames();

  /**
   * Returns a class that shares the same enclosing package or class. If this class is enclosed by
   * another class, this is equivalent to {@code enclosingClassName().nestedClass(name)}. Otherwise
   * it is equivalent to {@code get(packageName(), name)}.
   */
  public abstract ClassName peerClass(String name);

  protected abstract ClassName prefixWithAtMostOneAnnotatedClass();

  protected abstract boolean hasAnnotatedEnclosingClass();

  protected abstract CodeWriter emitWithoutPrefix(
      CodeWriter out, ClassName unannotatedPrefix) throws IOException;

  /** Returns the simple name of this class, like {@code "Entry"} for {@link Map.Entry}. */
  public String simpleName() {
    return simpleName;
  }

  public static ClassName get(Class<?> clazz) {
    checkNotNull(clazz, "clazz == null");
    checkArgument(!clazz.isPrimitive(), "primitive types cannot be represented as a ClassName");
    checkArgument(!void.class.equals(clazz), "'void' type cannot be represented as a ClassName");
    checkArgument(!clazz.isArray(), "array types cannot be represented as a ClassName");

    String anonymousSuffix = "";
    while (clazz.isAnonymousClass()) {
      int lastDollar = clazz.getName().lastIndexOf('$');
      anonymousSuffix = clazz.getName().substring(lastDollar) + anonymousSuffix;
      clazz = clazz.getEnclosingClass();
    }
    String name = clazz.getSimpleName() + anonymousSuffix;

    if (clazz.getEnclosingClass() == null) {
      // Avoid unreliable Class.getPackage(). https://github.com/square/javapoet/issues/295
      int lastDot = clazz.getName().lastIndexOf('.');
      String packageName = (lastDot != -1)  ? clazz.getName().substring(0, lastDot) : null;
      return new TopLeveLClassName(packageName, name);
    }

    return ClassName.get(clazz.getEnclosingClass()).nestedClass(name);
  }

  /**
   * Returns a new {@link ClassName} instance for the given fully-qualified class name string. This
   * method assumes that the input is ASCII and follows typical Java style (lowercase package
   * names, UpperCamelCase class names) and may produce incorrect results or throw
   * {@link IllegalArgumentException} otherwise. For that reason, {@link #get(Class)} and
   * {@link #get(Class)} should be preferred as they can correctly create {@link ClassName}
   * instances without such restrictions.
   */
  public static ClassName bestGuess(String classNameString) {
    List<String> names = new ArrayList<>();

    // Add the package name, like "java.util.concurrent", or "" for no package.
    int p = 0;
    while (p < classNameString.length() && Character.isLowerCase(classNameString.codePointAt(p))) {
      p = classNameString.indexOf('.', p) + 1;
      checkArgument(p != 0, "couldn't make a guess for %s", classNameString);
    }
    String packageName = p == 0 ? null : classNameString.substring(0, p - 1);
    String[] classNames = classNameString.substring(p).split("\\.", -1);

    checkArgument(classNames.length >= 1, "couldn't make a guess for %s", classNameString);

    String simpleName = classNames[0];
    checkArgument(!simpleName.isEmpty() && Character.isUpperCase(simpleName.codePointAt(0)),
        "couldn't make a guess for %s", classNameString);
    ClassName className = new TopLeveLClassName(packageName, simpleName);

    // Add the class names, like "Map" and "Entry".
    for (String part : Arrays.asList(classNames).subList(1, classNames.length)) {
      checkArgument(!part.isEmpty() && Character.isUpperCase(part.codePointAt(0)),
          "couldn't make a guess for %s", classNameString);
      className = className.nestedClass(part);
    }

    return className;
  }

  /**
   * Returns a class name created from the given parts. For example, calling this with package name
   * {@code "java.util"} and simple names {@code "Map"}, {@code "Entry"} yields {@link Map.Entry}.
   */
  public static ClassName get(String packageName, String simpleName, String... simpleNames) {
    ClassName className = new  TopLeveLClassName(packageName, simpleName);
    for (String name : simpleNames) {
      className = className.nestedClass(name);
    }
    return className;
  }

  /** Returns the class name for {@code element}. */
  public static ClassName get(TypeElement element) {
    checkNotNull(element, "element == null");
    checkArgument(element.getNestingKind() == TOP_LEVEL || element.getNestingKind() == MEMBER,
        "unexpected type nesting");
    String simpleName = element.getSimpleName().toString();

    if (isClassOrInterface(element.getEnclosingElement())) {
      return ClassName.get((TypeElement) element.getEnclosingElement()).nestedClass(simpleName);
    }

    String packageName = getPackage(element.getEnclosingElement()).getQualifiedName().toString();
    return new TopLeveLClassName(packageName, simpleName);
  }

  private static boolean isClassOrInterface(Element e) {
    return e.getKind().isClass() || e.getKind().isInterface();
  }

  private static PackageElement getPackage(Element type) {
    while (type.getKind() != ElementKind.PACKAGE) {
      type = type.getEnclosingElement();
    }
    return (PackageElement) type;
  }

  @Override public int compareTo(ClassName o) {
    return reflectionName().compareTo(o.reflectionName());
  }

  @Override CodeWriter emit(CodeWriter out) throws IOException {
    ClassName prefix = prefixWithAtMostOneAnnotatedClass();
    String unqualifiedName = out.lookupName(prefix);
    if (prefix.isAnnotated())  {
      int dot = unqualifiedName.lastIndexOf(".");
      out.emitAndIndent(unqualifiedName.substring(0, dot + 1));
      if (dot != -1) {
        out.emit(" ");
      }
      prefix.emitAnnotations(out);
      out.emit(unqualifiedName.substring(dot + 1));
    } else {
        out.emitAndIndent(unqualifiedName);
    }
    return emitWithoutPrefix(out, prefix);
  }

  private static boolean isDefaultPackage(String packageName) {
    return packageName == null || packageName.isEmpty();
  }
}<|MERGE_RESOLUTION|>--- conflicted
+++ resolved
@@ -40,22 +40,16 @@
   private static final class TopLeveLClassName extends ClassName {
     final String packageName;
 
-<<<<<<< HEAD
     private TopLeveLClassName(String packageName, String simpleName) {
       this(packageName, simpleName, new ArrayList<>());
     }
-=======
-  private ClassName(List<String> names) {
-    this(names, new ArrayList<>());
-  }
->>>>>>> adced314
 
     private TopLeveLClassName(
         String packageName, String simpleName, List<AnnotationSpec> annotations) {
       super(simpleName, annotations);
       this.packageName = packageName == null ? "" : packageName;
       this.canonicalName = isDefaultPackage(packageName)
-          ? simpleName : Util.join(".", Arrays.asList(packageName, simpleName));
+          ? simpleName : String.join(".", Arrays.asList(packageName, simpleName));
       checkArgument(
           isDefaultPackage(simpleName) || SourceVersion.isName(simpleName),
           "part '%s' is keyword", simpleName);
@@ -87,7 +81,7 @@
     public String reflectionName() {
       return isDefaultPackage(packageName)
           ? simpleName
-          : Util.join(".", Arrays.asList(packageName, simpleName));
+          : String.join(".", Arrays.asList(packageName, simpleName));
     }
 
     @Override
@@ -114,13 +108,6 @@
     protected CodeWriter emitWithoutPrefix(CodeWriter out, ClassName unannotatedPrefix) {
       return out;
     }
-<<<<<<< HEAD
-=======
-    this.names = Util.immutableList(names);
-    this.canonicalName = (names.get(0).isEmpty()
-        ? String.join(".", names.subList(1, names.size()))
-        : String.join(".", names));
->>>>>>> adced314
   }
 
   /** A fully-qualified class name for nested classes. */
@@ -137,7 +124,7 @@
       super(simpleName, annotations);
       this.enclosingClassName = enclosingClassName;
       this.canonicalName =
-          Util.join(".", Arrays.asList(enclosingClassName.canonicalName, simpleName));
+          String.join(".", Arrays.asList(enclosingClassName.canonicalName, simpleName));
     }
 
     @Override public NestedClassName annotated(List<AnnotationSpec> annotations) {
