/*
 * Copyright (C) 2015 Square, Inc.
 *
 * Licensed under the Apache License, Version 2.0 (the "License");
 * you may not use this file except in compliance with the License.
 * You may obtain a copy of the License at
 *
 * http://www.apache.org/licenses/LICENSE-2.0
 *
 * Unless required by applicable law or agreed to in writing, software
 * distributed under the License is distributed on an "AS IS" BASIS,
 * WITHOUT WARRANTIES OR CONDITIONS OF ANY KIND, either express or implied.
 * See the License for the specific language governing permissions and
 * limitations under the License.
 */
package com.squareup.javapoet;

import java.io.ByteArrayInputStream;
import java.io.File;
import java.io.IOException;
import java.io.InputStream;
import java.io.OutputStreamWriter;
import java.io.Writer;
import java.net.URI;
import java.nio.charset.Charset;
import java.nio.file.Files;
import java.nio.file.Path;
import java.util.Arrays;
import java.util.Collections;
import java.util.LinkedHashSet;
import java.util.List;
import java.util.Map;
import java.util.Set;
import java.util.TreeSet;
import javax.annotation.processing.Filer;
import javax.lang.model.element.Element;
import javax.tools.JavaFileObject;
import javax.tools.JavaFileObject.Kind;
import javax.tools.SimpleJavaFileObject;

import static com.squareup.javapoet.Util.checkArgument;
import static com.squareup.javapoet.Util.checkNotNull;
import static java.nio.charset.StandardCharsets.UTF_8;

/** A Java file containing a single top level class. */
public final class JavaFile {
  private static final Appendable NULL_APPENDABLE = new Appendable() {
    @Override public Appendable append(CharSequence charSequence) {
      return this;
    }
    @Override public Appendable append(CharSequence charSequence, int start, int end) {
      return this;
    }
    @Override public Appendable append(char c) {
      return this;
    }
  };

  public final CodeBlock fileComment;
  public final String packageName;
  public final TypeSpec typeSpec;
  public final boolean skipJavaLangImports;
  private final Set<String> staticImports;
  private final Set<String> alwaysQualify;
  private final String indent;

  private JavaFile(Builder builder) {
    this.fileComment = builder.fileComment.build();
    this.packageName = builder.packageName;
    this.typeSpec = builder.typeSpec;
    this.skipJavaLangImports = builder.skipJavaLangImports;
    this.staticImports = Util.immutableSet(builder.staticImports);
    this.indent = builder.indent;

    Set<String> alwaysQualifiedNames = new LinkedHashSet<>();
    fillAlwaysQualifiedNames(builder.typeSpec, alwaysQualifiedNames);
    this.alwaysQualify = Util.immutableSet(alwaysQualifiedNames);
  }

  private void fillAlwaysQualifiedNames(TypeSpec spec, Set<String> alwaysQualifiedNames) {
    alwaysQualifiedNames.addAll(spec.alwaysQualifiedNames);
    for (TypeSpec nested : spec.typeSpecs) {
      fillAlwaysQualifiedNames(nested, alwaysQualifiedNames);
    }
  }

  public void writeTo(Appendable out) throws IOException {
    // First pass: emit the entire class, just to collect the types we'll need to import.
    CodeWriter importsCollector = new CodeWriter(
        NULL_APPENDABLE,
        indent,
        staticImports,
        alwaysQualify
    );
    emit(importsCollector);
    Map<String, ClassName> suggestedImports = importsCollector.suggestedImports();

    // Second pass: write the code, taking advantage of the imports.
    CodeWriter codeWriter
        = new CodeWriter(out, indent, suggestedImports, staticImports, alwaysQualify);
    emit(codeWriter);
  }

  /** Writes this to {@code directory} as UTF-8 using the standard directory structure. */
  public void writeTo(Path directory) throws IOException {
<<<<<<< HEAD
    writeToPath(directory);
  }

  /** Writes this to {@code directory} as UTF-8 using the standard directory structure.
   * Returns the {@link Path} instance to which source is actually written. */
  public Path writeToPath(Path directory) throws IOException {
=======
    writeTo(directory, UTF_8);
  }

  /**
   * Writes this to {@code directory} with the provided {@code charset}
   * using the standard directory structure.
   */
  public void writeTo(Path directory, Charset charset) throws IOException {
>>>>>>> 80ddc994
    checkArgument(Files.notExists(directory) || Files.isDirectory(directory),
        "path %s exists but is not a directory.", directory);
    Path outputDirectory = directory;
    if (!packageName.isEmpty()) {
      for (String packageComponent : packageName.split("\\.")) {
        outputDirectory = outputDirectory.resolve(packageComponent);
      }
      Files.createDirectories(outputDirectory);
    }

    Path outputPath = outputDirectory.resolve(typeSpec.name + ".java");
    try (Writer writer = new OutputStreamWriter(Files.newOutputStream(outputPath), charset)) {
      writeTo(writer);
    }

    return outputPath;
  }

  /** Writes this to {@code directory} as UTF-8 using the standard directory structure. */
  public void writeTo(File directory) throws IOException {
    writeTo(directory.toPath());
  }

  /** Writes this to {@code directory} as UTF-8 using the standard directory structure.
   * Returns the {@link File} instance to which source is actually written. */
  public File writeToFile(File directory) throws IOException {
    final Path outputPath = writeToPath(directory.toPath());
    return outputPath.toFile();
  }

  /** Writes this to {@code filer}. */
  public void writeTo(Filer filer) throws IOException {
    String fileName = packageName.isEmpty()
        ? typeSpec.name
        : packageName + "." + typeSpec.name;
    List<Element> originatingElements = typeSpec.originatingElements;
    JavaFileObject filerSourceFile = filer.createSourceFile(fileName,
        originatingElements.toArray(new Element[originatingElements.size()]));
    try (Writer writer = filerSourceFile.openWriter()) {
      writeTo(writer);
    } catch (Exception e) {
      try {
        filerSourceFile.delete();
      } catch (Exception ignored) {
      }
      throw e;
    }
  }

  private void emit(CodeWriter codeWriter) throws IOException {
    codeWriter.pushPackage(packageName);

    if (!fileComment.isEmpty()) {
      codeWriter.emitComment(fileComment);
    }

    if (!packageName.isEmpty()) {
      codeWriter.emit("package $L;\n", packageName);
      codeWriter.emit("\n");
    }

    if (!staticImports.isEmpty()) {
      for (String signature : staticImports) {
        codeWriter.emit("import static $L;\n", signature);
      }
      codeWriter.emit("\n");
    }

    int importedTypesCount = 0;
    for (ClassName className : new TreeSet<>(codeWriter.importedTypes().values())) {
      // TODO what about nested types like java.util.Map.Entry?
      if (skipJavaLangImports
          && className.packageName().equals("java.lang")
          && !alwaysQualify.contains(className.simpleName)) {
        continue;
      }
      codeWriter.emit("import $L;\n", className.withoutAnnotations());
      importedTypesCount++;
    }

    if (importedTypesCount > 0) {
      codeWriter.emit("\n");
    }

    typeSpec.emit(codeWriter, null, Collections.emptySet());

    codeWriter.popPackage();
  }

  @Override public boolean equals(Object o) {
    if (this == o) return true;
    if (o == null) return false;
    if (getClass() != o.getClass()) return false;
    return toString().equals(o.toString());
  }

  @Override public int hashCode() {
    return toString().hashCode();
  }

  @Override public String toString() {
    try {
      StringBuilder result = new StringBuilder();
      writeTo(result);
      return result.toString();
    } catch (IOException e) {
      throw new AssertionError();
    }
  }

  public JavaFileObject toJavaFileObject() {
    URI uri = URI.create((packageName.isEmpty()
        ? typeSpec.name
        : packageName.replace('.', '/') + '/' + typeSpec.name)
        + Kind.SOURCE.extension);
    return new SimpleJavaFileObject(uri, Kind.SOURCE) {
      private final long lastModified = System.currentTimeMillis();
      @Override public String getCharContent(boolean ignoreEncodingErrors) {
        return JavaFile.this.toString();
      }
      @Override public InputStream openInputStream() throws IOException {
        return new ByteArrayInputStream(getCharContent(true).getBytes(UTF_8));
      }
      @Override public long getLastModified() {
        return lastModified;
      }
    };
  }

  public static Builder builder(String packageName, TypeSpec typeSpec) {
    checkNotNull(packageName, "packageName == null");
    checkNotNull(typeSpec, "typeSpec == null");
    return new Builder(packageName, typeSpec);
  }

  public Builder toBuilder() {
    Builder builder = new Builder(packageName, typeSpec);
    builder.fileComment.add(fileComment);
    builder.skipJavaLangImports = skipJavaLangImports;
    builder.indent = indent;
    return builder;
  }

  public static final class Builder {
    private final String packageName;
    private final TypeSpec typeSpec;
    private final CodeBlock.Builder fileComment = CodeBlock.builder();
    private boolean skipJavaLangImports;
    private String indent = "  ";

    public final Set<String> staticImports = new TreeSet<>();

    private Builder(String packageName, TypeSpec typeSpec) {
      this.packageName = packageName;
      this.typeSpec = typeSpec;
    }

    public Builder addFileComment(String format, Object... args) {
      this.fileComment.add(format, args);
      return this;
    }

    public Builder addStaticImport(Enum<?> constant) {
      return addStaticImport(ClassName.get(constant.getDeclaringClass()), constant.name());
    }

    public Builder addStaticImport(Class<?> clazz, String... names) {
      return addStaticImport(ClassName.get(clazz), names);
    }

    public Builder addStaticImport(ClassName className, String... names) {
      checkArgument(className != null, "className == null");
      checkArgument(names != null, "names == null");
      checkArgument(names.length > 0, "names array is empty");
      for (String name : names) {
        checkArgument(name != null, "null entry in names array: %s", Arrays.toString(names));
        staticImports.add(className.canonicalName + "." + name);
      }
      return this;
    }

    /**
     * Call this to omit imports for classes in {@code java.lang}, such as {@code java.lang.String}.
     *
     * <p>By default, JavaPoet explicitly imports types in {@code java.lang} to defend against
     * naming conflicts. Suppose an (ill-advised) class is named {@code com.example.String}. When
     * {@code java.lang} imports are skipped, generated code in {@code com.example} that references
     * {@code java.lang.String} will get {@code com.example.String} instead.
     */
    public Builder skipJavaLangImports(boolean skipJavaLangImports) {
      this.skipJavaLangImports = skipJavaLangImports;
      return this;
    }

    public Builder indent(String indent) {
      this.indent = indent;
      return this;
    }

    public JavaFile build() {
      return new JavaFile(this);
    }
  }
}<|MERGE_RESOLUTION|>--- conflicted
+++ resolved
@@ -103,14 +103,14 @@
 
   /** Writes this to {@code directory} as UTF-8 using the standard directory structure. */
   public void writeTo(Path directory) throws IOException {
-<<<<<<< HEAD
     writeToPath(directory);
   }
 
-  /** Writes this to {@code directory} as UTF-8 using the standard directory structure.
-   * Returns the {@link Path} instance to which source is actually written. */
+  /** 
+   * Writes this to {@code directory} as UTF-8 using the standard directory structure.
+   * Returns the {@link Path} instance to which source is actually written. 
+   */
   public Path writeToPath(Path directory) throws IOException {
-=======
     writeTo(directory, UTF_8);
   }
 
@@ -119,7 +119,6 @@
    * using the standard directory structure.
    */
   public void writeTo(Path directory, Charset charset) throws IOException {
->>>>>>> 80ddc994
     checkArgument(Files.notExists(directory) || Files.isDirectory(directory),
         "path %s exists but is not a directory.", directory);
     Path outputDirectory = directory;
@@ -143,8 +142,10 @@
     writeTo(directory.toPath());
   }
 
-  /** Writes this to {@code directory} as UTF-8 using the standard directory structure.
-   * Returns the {@link File} instance to which source is actually written. */
+  /** 
+   * Writes this to {@code directory} as UTF-8 using the standard directory structure.
+   * Returns the {@link File} instance to which source is actually written. 
+   */
   public File writeToFile(File directory) throws IOException {
     final Path outputPath = writeToPath(directory.toPath());
     return outputPath.toFile();
