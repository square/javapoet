/*
 * Copyright (C) 2015 Square, Inc.
 *
 * Licensed under the Apache License, Version 2.0 (the "License");
 * you may not use this file except in compliance with the License.
 * You may obtain a copy of the License at
 *
 * http://www.apache.org/licenses/LICENSE-2.0
 *
 * Unless required by applicable law or agreed to in writing, software
 * distributed under the License is distributed on an "AS IS" BASIS,
 * WITHOUT WARRANTIES OR CONDITIONS OF ANY KIND, either express or implied.
 * See the License for the specific language governing permissions and
 * limitations under the License.
 */
package com.squareup.javapoet;

import java.io.IOException;
import java.io.StringWriter;
import java.lang.reflect.Type;
import java.util.ArrayList;
import java.util.Arrays;
import java.util.Collections;
import java.util.EnumSet;
import java.util.Iterator;
import java.util.LinkedHashMap;
import java.util.List;
import java.util.Locale;
import java.util.Map;
import java.util.Set;
import javax.lang.model.SourceVersion;
import javax.lang.model.element.Element;
import javax.lang.model.element.Modifier;

import static com.squareup.javapoet.Util.checkArgument;
import static com.squareup.javapoet.Util.checkNotNull;
import static com.squareup.javapoet.Util.checkState;
import static com.squareup.javapoet.Util.hasDefaultModifier;
import static com.squareup.javapoet.Util.requireExactlyOneOf;

/** A generated class, interface, or enum declaration. */
public final class TypeSpec {
  public final Kind kind;
  public final String name;
  public final CodeBlock anonymousTypeArguments;
  public final CodeBlock javadoc;
  public final List<AnnotationSpec> annotations;
  public final Set<Modifier> modifiers;
  public final List<TypeVariableName> typeVariables;
  public final TypeName superclass;
  public final List<TypeName> superinterfaces;
  public final Map<String, TypeSpec> enumConstants;
  public final List<CodeBlock> codeBlocks;
  public final List<FieldSpec> fieldSpecs;
  public final List<MethodSpec> methodSpecs;
  public final List<TypeSpec> typeSpecs;
  public final List<Element> originatingElements;

  private TypeSpec(Builder builder) {
    this.kind = builder.kind;
    this.name = builder.name;
    this.anonymousTypeArguments = builder.anonymousTypeArguments;
    this.javadoc = builder.javadoc.build();
    this.annotations = Util.immutableList(builder.annotations);
    this.modifiers = Util.immutableSet(builder.modifiers);
    this.typeVariables = Util.immutableList(builder.typeVariables);
    this.superclass = builder.superclass;
    this.superinterfaces = Util.immutableList(builder.superinterfaces);
    this.enumConstants = Util.immutableMap(builder.enumConstants);
    this.codeBlocks = Util.immutableList(builder.codeBlocks);
    this.fieldSpecs = Util.immutableList(builder.fieldSpecs);
    this.methodSpecs = Util.immutableList(builder.methodSpecs);
    this.typeSpecs = Util.immutableList(builder.typeSpecs);

    List<Element> originatingElementsMutable = new ArrayList<>();
    originatingElementsMutable.addAll(builder.originatingElements);
    for (TypeSpec typeSpec : builder.typeSpecs) {
      originatingElementsMutable.addAll(typeSpec.originatingElements);
    }
    this.originatingElements = Util.immutableList(originatingElementsMutable);
  }

  public boolean hasModifier(Modifier modifier) {
    return modifiers.contains(modifier);
  }

  public static Builder classBuilder(String name) {
    return new Builder(Kind.CLASS, checkNotNull(name, "name == null"), null);
  }

  public static Builder interfaceBuilder(String name) {
    return new Builder(Kind.INTERFACE, checkNotNull(name, "name == null"), null);
  }

  public static Builder enumBuilder(String name) {
    return new Builder(Kind.ENUM, checkNotNull(name, "name == null"), null);
  }

  public static Builder anonymousClassBuilder(String typeArgumentsFormat, Object... args) {
    return new Builder(Kind.CLASS, null, CodeBlock.builder()
        .add(typeArgumentsFormat, args)
        .build());
  }

  public static Builder annotationBuilder(String name) {
    return new Builder(Kind.ANNOTATION, checkNotNull(name, "name == null"), null);
  }

  public Builder toBuilder() {
    Builder builder = new Builder(kind, name, anonymousTypeArguments);
    builder.javadoc.add(javadoc);
    builder.annotations.addAll(annotations);
    builder.modifiers.addAll(modifiers);
    builder.typeVariables.addAll(typeVariables);
    builder.superclass = superclass;
    builder.superinterfaces.addAll(superinterfaces);
    builder.enumConstants.putAll(enumConstants);
    builder.fieldSpecs.addAll(fieldSpecs);
    builder.methodSpecs.addAll(methodSpecs);
    builder.typeSpecs.addAll(typeSpecs);
    return builder;
  }

  void emit(CodeWriter codeWriter, String enumName, Set<Modifier> implicitModifiers)
      throws IOException {
    // Nested classes interrupt wrapped line indentation. Stash the current wrapping state and put
    // it back afterwards when this type is complete.
    int previousStatementLine = codeWriter.statementLine;
    codeWriter.statementLine = -1;

    try {
      if (enumName != null) {
        codeWriter.emit("$L", enumName);
        if (!anonymousTypeArguments.formatParts.isEmpty()) {
          codeWriter.emit("(");
          codeWriter.emit(anonymousTypeArguments);
          codeWriter.emit(")");
        }
        if (fieldSpecs.isEmpty() && methodSpecs.isEmpty() && typeSpecs.isEmpty()) {
          return; // Avoid unnecessary braces "{}".
        }
        codeWriter.emit(" {\n");
      } else if (anonymousTypeArguments != null) {
        TypeName supertype = !superinterfaces.isEmpty() ? superinterfaces.get(0) : superclass;
        codeWriter.emit("new $T(", supertype);
        codeWriter.emit(anonymousTypeArguments);
        codeWriter.emit(") {\n");
      } else {
        codeWriter.emitJavadoc(javadoc);
        codeWriter.emitAnnotations(annotations, false);
        codeWriter.emitModifiers(modifiers, Util.union(implicitModifiers, kind.asMemberModifiers));
        if (kind == Kind.ANNOTATION) {
          codeWriter.emit("$L $L", "@interface", name);
        } else {
          codeWriter.emit("$L $L", kind.name().toLowerCase(Locale.US), name);
        }
        codeWriter.emitTypeVariables(typeVariables);

        List<TypeName> extendsTypes;
        List<TypeName> implementsTypes;
        if (kind == Kind.INTERFACE) {
          extendsTypes = superinterfaces;
          implementsTypes = Collections.emptyList();
        } else {
          extendsTypes = superclass.equals(ClassName.OBJECT)
              ? Collections.<TypeName>emptyList()
              : Collections.singletonList(superclass);
          implementsTypes = superinterfaces;
        }

        if (!extendsTypes.isEmpty()) {
          codeWriter.emit(" extends");
          boolean firstType = true;
          for (TypeName type : extendsTypes) {
            if (!firstType) codeWriter.emit(",");
            codeWriter.emit(" $T", type);
            firstType = false;
          }
        }

        if (!implementsTypes.isEmpty()) {
          codeWriter.emit(" implements");
          boolean firstType = true;
          for (TypeName type : implementsTypes) {
            if (!firstType) codeWriter.emit(",");
            codeWriter.emit(" $T", type);
            firstType = false;
          }
        }

        codeWriter.emit(" {\n");
      }

      codeWriter.pushType(this);
      codeWriter.indent();
      boolean firstMember = true;
      for (Iterator<Map.Entry<String, TypeSpec>> i = enumConstants.entrySet().iterator();
          i.hasNext();) {
        Map.Entry<String, TypeSpec> enumConstant = i.next();
        if (!firstMember) codeWriter.emit("\n");
        enumConstant.getValue()
            .emit(codeWriter, enumConstant.getKey(), Collections.<Modifier>emptySet());
        firstMember = false;
        if (i.hasNext()) {
          codeWriter.emit(",\n");
        } else if (!fieldSpecs.isEmpty() || !methodSpecs.isEmpty() || !typeSpecs.isEmpty()) {
          codeWriter.emit(";\n");
        } else {
          codeWriter.emit("\n");
        }
      }

      // Code blocks.
      for (CodeBlock codeBlock : codeBlocks) {
        codeWriter.emit(codeBlock);
        firstMember = false;
      }

      // Static fields.
      for (FieldSpec fieldSpec : fieldSpecs) {
        if (!fieldSpec.hasModifier(Modifier.STATIC)) continue;
        if (!firstMember) codeWriter.emit("\n");
        fieldSpec.emit(codeWriter, kind.implicitFieldModifiers);
        firstMember = false;
      }

      // Non-static fields.
      for (FieldSpec fieldSpec : fieldSpecs) {
        if (fieldSpec.hasModifier(Modifier.STATIC)) continue;
        if (!firstMember) codeWriter.emit("\n");
        fieldSpec.emit(codeWriter, kind.implicitFieldModifiers);
        firstMember = false;
      }

      // Constructors.
      for (MethodSpec methodSpec : methodSpecs) {
        if (!methodSpec.isConstructor()) continue;
        if (!firstMember) codeWriter.emit("\n");
        methodSpec.emit(codeWriter, name, kind.implicitMethodModifiers);
        firstMember = false;
      }

      // Methods (static and non-static).
      for (MethodSpec methodSpec : methodSpecs) {
        if (methodSpec.isConstructor()) continue;
        if (!firstMember) codeWriter.emit("\n");
        methodSpec.emit(codeWriter, name, kind.implicitMethodModifiers);
        firstMember = false;
      }

      // Types.
      for (TypeSpec typeSpec : typeSpecs) {
        if (!firstMember) codeWriter.emit("\n");
        typeSpec.emit(codeWriter, null, kind.implicitTypeModifiers);
        firstMember = false;
      }

      codeWriter.unindent();
      codeWriter.popType();

      codeWriter.emit("}");
      if (enumName == null && anonymousTypeArguments == null) {
        codeWriter.emit("\n"); // If this type isn't also a value, include a trailing newline.
      }
    } finally {
      codeWriter.statementLine = previousStatementLine;
    }
  }

  @Override public String toString() {
    StringWriter out = new StringWriter();
    try {
      CodeWriter codeWriter = new CodeWriter(out);
      emit(codeWriter, null, Collections.<Modifier>emptySet());
      return out.toString();
    } catch (IOException e) {
      throw new AssertionError();
    }
  }

  private enum Kind {
    CLASS(
        Collections.<Modifier>emptySet(),
        Collections.<Modifier>emptySet(),
        Collections.<Modifier>emptySet(),
        Collections.<Modifier>emptySet()),

    INTERFACE(
        Util.immutableSet(Arrays.asList(Modifier.PUBLIC, Modifier.STATIC, Modifier.FINAL)),
        Util.immutableSet(Arrays.asList(Modifier.PUBLIC, Modifier.ABSTRACT)),
        Util.immutableSet(Arrays.asList(Modifier.PUBLIC, Modifier.STATIC)),
        Util.immutableSet(Arrays.asList(Modifier.STATIC))),

    ENUM(
        Collections.<Modifier>emptySet(),
        Collections.<Modifier>emptySet(),
        Collections.<Modifier>emptySet(),
        Collections.singleton(Modifier.STATIC)),

    ANNOTATION(
        Util.immutableSet(Arrays.asList(Modifier.PUBLIC, Modifier.STATIC, Modifier.FINAL)),
        Util.immutableSet(Arrays.asList(Modifier.PUBLIC, Modifier.ABSTRACT)),
        Util.immutableSet(Arrays.asList(Modifier.PUBLIC, Modifier.STATIC)),
        Util.immutableSet(Arrays.asList(Modifier.STATIC)));

    private final Set<Modifier> implicitFieldModifiers;
    private final Set<Modifier> implicitMethodModifiers;
    private final Set<Modifier> implicitTypeModifiers;
    private final Set<Modifier> asMemberModifiers;

    private Kind(Set<Modifier> implicitFieldModifiers,
        Set<Modifier> implicitMethodModifiers,
        Set<Modifier> implicitTypeModifiers,
        Set<Modifier> asMemberModifiers) {
      this.implicitFieldModifiers = implicitFieldModifiers;
      this.implicitMethodModifiers = implicitMethodModifiers;
      this.implicitTypeModifiers = implicitTypeModifiers;
      this.asMemberModifiers = asMemberModifiers;
    }
  }

  public static final class Builder {
    private final Kind kind;
    private final String name;
    private final CodeBlock anonymousTypeArguments;

    private final CodeBlock.Builder javadoc = CodeBlock.builder();
    private final List<AnnotationSpec> annotations = new ArrayList<>();
    private final List<Modifier> modifiers = new ArrayList<>();
    private final List<TypeVariableName> typeVariables = new ArrayList<>();
    private TypeName superclass = ClassName.OBJECT;
    private final List<TypeName> superinterfaces = new ArrayList<>();
    private final Map<String, TypeSpec> enumConstants = new LinkedHashMap<>();
    private final List<CodeBlock> codeBlocks = new ArrayList<>();
    private final List<FieldSpec> fieldSpecs = new ArrayList<>();
    private final List<MethodSpec> methodSpecs = new ArrayList<>();
    private final List<TypeSpec> typeSpecs = new ArrayList<>();
    private final List<Element> originatingElements = new ArrayList<>();

    private Builder(Kind kind, String name,
        CodeBlock anonymousTypeArguments) {
      checkArgument(name == null || SourceVersion.isName(name), "not a valid name: %s", name);
      this.kind = kind;
      this.name = name;
      this.anonymousTypeArguments = anonymousTypeArguments;
    }

    public Builder addJavadoc(String format, Object... args) {
      checkState(anonymousTypeArguments == null, "forbidden on anonymous types.");
      javadoc.add(format, args);
      return this;
    }

    public Builder addAnnotations(Iterable<AnnotationSpec> annotationSpecs) {
      checkState(anonymousTypeArguments == null, "forbidden on anonymous types.");
      checkArgument(annotationSpecs != null, "annotationSpecs == null");
      for (AnnotationSpec annotationSpec : annotationSpecs) {
        this.annotations.add(annotationSpec);
      }
      return this;
    }

    public Builder addAnnotation(AnnotationSpec annotationSpec) {
      checkState(anonymousTypeArguments == null, "forbidden on anonymous types.");
      this.annotations.add(annotationSpec);
      return this;
    }

    public Builder addAnnotation(ClassName annotation) {
      return addAnnotation(AnnotationSpec.builder(annotation).build());
    }

    public Builder addAnnotation(Class<?> annotation) {
      return addAnnotation(ClassName.get(annotation));
    }

    public Builder addModifiers(Modifier... modifiers) {
      checkState(anonymousTypeArguments == null, "forbidden on anonymous types.");
      Collections.addAll(this.modifiers, modifiers);
      return this;
    }

    public Builder addTypeVariables(Iterable<TypeVariableName> typeVariables) {
      checkState(anonymousTypeArguments == null, "forbidden on anonymous types.");
      checkArgument(typeVariables != null, "typeVariables == null");
      for (TypeVariableName typeVariable : typeVariables) {
        this.typeVariables.add(typeVariable);
      }
      return this;
    }

    public Builder addTypeVariable(TypeVariableName typeVariable) {
      checkState(anonymousTypeArguments == null, "forbidden on anonymous types.");
      typeVariables.add(typeVariable);
      return this;
    }

    public Builder superclass(TypeName superclass) {
      checkState(this.superclass == ClassName.OBJECT,
          "superclass already set to " + this.superclass);
      checkArgument(!superclass.isPrimitive(), "superclass may not be a primitive");
      this.superclass = superclass;
      return this;
    }

    public Builder superclass(Type superclass) {
      return superclass(TypeName.get(superclass));
    }

    public Builder addSuperinterfaces(Iterable<? extends TypeName> superinterfaces) {
      checkArgument(superinterfaces != null, "superinterfaces == null");
      for (TypeName superinterface : superinterfaces) {
        this.superinterfaces.add(superinterface);
      }
      return this;
    }

    public Builder addSuperinterface(TypeName superinterface) {
      this.superinterfaces.add(superinterface);
      return this;
    }

    public Builder addSuperinterface(Type superinterface) {
      return addSuperinterface(TypeName.get(superinterface));
    }

    public Builder addEnumConstant(String name) {
      return addEnumConstant(name, anonymousClassBuilder("").build());
    }

    public Builder addEnumConstant(String name, TypeSpec typeSpec) {
      checkState(kind == Kind.ENUM, "%s is not enum", this.name);
      checkArgument(typeSpec.anonymousTypeArguments != null,
          "enum constants must have anonymous type arguments");
      checkArgument(SourceVersion.isName(name), "not a valid enum constant: %s", name);
      enumConstants.put(name, typeSpec);
      return this;
    }

<<<<<<< HEAD
    public Builder addBlock(CodeBlock codeBlock) {
      checkArgument(codeBlock != null, "codeBlock == null");
      codeBlocks.add(codeBlock);
      return this;
    }

    public Builder addFields(Collection<FieldSpec> fieldSpecs) {
=======
    public Builder addFields(Iterable<FieldSpec> fieldSpecs) {
>>>>>>> 869f9dd9
      checkArgument(fieldSpecs != null, "fieldSpecs == null");
      for (FieldSpec fieldSpec : fieldSpecs) {
        addField(fieldSpec);
      }
      return this;
    }

    public Builder addField(FieldSpec fieldSpec) {
      checkState(kind != Kind.ANNOTATION, "%s %s cannot have fields", kind, name);
      if (kind == Kind.INTERFACE) {
        requireExactlyOneOf(fieldSpec.modifiers, Modifier.PUBLIC, Modifier.PRIVATE);
        Set<Modifier> check = EnumSet.of(Modifier.STATIC, Modifier.FINAL);
        checkState(fieldSpec.modifiers.containsAll(check), "%s %s.%s requires modifiers %s",
            kind, name, fieldSpec.name, check);
      }
      fieldSpecs.add(fieldSpec);
      return this;
    }

    public Builder addField(TypeName type, String name, Modifier... modifiers) {
      return addField(FieldSpec.builder(type, name, modifiers).build());
    }

    public Builder addField(Type type, String name, Modifier... modifiers) {
      return addField(TypeName.get(type), name, modifiers);
    }

    public Builder addMethods(Iterable<MethodSpec> methodSpecs) {
      checkArgument(methodSpecs != null, "methodSpecs == null");
      for (MethodSpec methodSpec : methodSpecs) {
        addMethod(methodSpec);
      }
      return this;
    }

    public Builder addMethod(MethodSpec methodSpec) {
      if (kind == Kind.INTERFACE) {
        requireExactlyOneOf(methodSpec.modifiers, Modifier.ABSTRACT, Modifier.STATIC, Util.DEFAULT);
        requireExactlyOneOf(methodSpec.modifiers, Modifier.PUBLIC, Modifier.PRIVATE);
      } else if (kind == Kind.ANNOTATION) {
        checkState(methodSpec.modifiers.containsAll(kind.implicitMethodModifiers),
            "%s %s.%s cannot have modifiers", kind, name, methodSpec.name);
      }
      if (kind != Kind.ANNOTATION) {
        checkState(methodSpec.defaultValue == null, "%s %s.%s cannot have a default value",
            kind, name, methodSpec.name);
      }
      if (kind != Kind.INTERFACE) {
        checkState(!hasDefaultModifier(methodSpec.modifiers), "%s %s.%s cannot be default",
            kind, name, methodSpec.name);
      }
      methodSpecs.add(methodSpec);
      return this;
    }

    public Builder addTypes(Iterable<TypeSpec> typeSpecs) {
      checkArgument(typeSpecs != null, "typeSpecs == null");
      for (TypeSpec typeSpec : typeSpecs) {
        addType(typeSpec);
      }
      return this;
    }

    public Builder addType(TypeSpec typeSpec) {
      checkArgument(typeSpec.modifiers.containsAll(kind.implicitTypeModifiers),
          "%s %s.%s requires modifiers %s", kind, name, typeSpec.name,
          kind.implicitTypeModifiers);
      typeSpecs.add(typeSpec);
      return this;
    }

    public Builder addOriginatingElement(Element originatingElement) {
      originatingElements.add(originatingElement);
      return this;
    }

    public TypeSpec build() {
      checkArgument(kind != Kind.ENUM || !enumConstants.isEmpty(),
          "at least one enum constant is required for %s", name);

      boolean isAbstract = modifiers.contains(Modifier.ABSTRACT) || kind != Kind.CLASS;
      for (MethodSpec methodSpec : methodSpecs) {
        checkArgument(isAbstract || !methodSpec.hasModifier(Modifier.ABSTRACT),
            "non-abstract type %s cannot declare abstract method %s", name, methodSpec.name);
      }

      boolean superclassIsObject = superclass.equals(ClassName.OBJECT);
      int interestingSupertypeCount = (superclassIsObject ? 0 : 1) + superinterfaces.size();
      checkArgument(anonymousTypeArguments == null || interestingSupertypeCount <= 1,
          "anonymous type has too many supertypes");

      return new TypeSpec(this);
    }
  }
}<|MERGE_RESOLUTION|>--- conflicted
+++ resolved
@@ -50,7 +50,6 @@
   public final TypeName superclass;
   public final List<TypeName> superinterfaces;
   public final Map<String, TypeSpec> enumConstants;
-  public final List<CodeBlock> codeBlocks;
   public final List<FieldSpec> fieldSpecs;
   public final List<MethodSpec> methodSpecs;
   public final List<TypeSpec> typeSpecs;
@@ -67,7 +66,6 @@
     this.superclass = builder.superclass;
     this.superinterfaces = Util.immutableList(builder.superinterfaces);
     this.enumConstants = Util.immutableMap(builder.enumConstants);
-    this.codeBlocks = Util.immutableList(builder.codeBlocks);
     this.fieldSpecs = Util.immutableList(builder.fieldSpecs);
     this.methodSpecs = Util.immutableList(builder.methodSpecs);
     this.typeSpecs = Util.immutableList(builder.typeSpecs);
@@ -210,12 +208,6 @@
         }
       }
 
-      // Code blocks.
-      for (CodeBlock codeBlock : codeBlocks) {
-        codeWriter.emit(codeBlock);
-        firstMember = false;
-      }
-
       // Static fields.
       for (FieldSpec fieldSpec : fieldSpecs) {
         if (!fieldSpec.hasModifier(Modifier.STATIC)) continue;
@@ -331,7 +323,6 @@
     private TypeName superclass = ClassName.OBJECT;
     private final List<TypeName> superinterfaces = new ArrayList<>();
     private final Map<String, TypeSpec> enumConstants = new LinkedHashMap<>();
-    private final List<CodeBlock> codeBlocks = new ArrayList<>();
     private final List<FieldSpec> fieldSpecs = new ArrayList<>();
     private final List<MethodSpec> methodSpecs = new ArrayList<>();
     private final List<TypeSpec> typeSpecs = new ArrayList<>();
@@ -437,17 +428,7 @@
       return this;
     }
 
-<<<<<<< HEAD
-    public Builder addBlock(CodeBlock codeBlock) {
-      checkArgument(codeBlock != null, "codeBlock == null");
-      codeBlocks.add(codeBlock);
-      return this;
-    }
-
-    public Builder addFields(Collection<FieldSpec> fieldSpecs) {
-=======
     public Builder addFields(Iterable<FieldSpec> fieldSpecs) {
->>>>>>> 869f9dd9
       checkArgument(fieldSpecs != null, "fieldSpecs == null");
       for (FieldSpec fieldSpec : fieldSpecs) {
         addField(fieldSpec);
